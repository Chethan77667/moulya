{% extends "base.html" %}

{% block title %}{{ subject.name }} - Attendance - Academic Record Management System{% endblock %}

{% block content %}
<div class="min-h-screen bg-gray-50">
    <!-- Mobile-Friendly Navigation -->
    <nav class="bg-white shadow-sm border-b border-gray-200">
        <div class="max-w-7xl mx-auto px-4 sm:px-6 lg:px-8">
            <div class="flex justify-between items-center h-16">
                <div class="flex items-center space-x-2 sm:space-x-4 min-w-0 flex-1">
                    <a href="{{ url_for('lecturer.subjects') }}" class="text-sm text-gray-600 hover:text-black flex-shrink-0">← Subjects</a>
                    <h1 class="text-sm sm:text-xl font-semibold text-gray-900 truncate">{{ subject.name }} - Attendance</h1>
                </div>
                
                <!-- Mobile menu button -->
                <div class="md:hidden">
                    <button onclick="toggleMobileMenu()" class="text-gray-600 hover:text-black focus:outline-none">
                        <svg class="h-6 w-6" fill="none" stroke="currentColor" viewBox="0 0 24 24">
                            <path stroke-linecap="round" stroke-linejoin="round" stroke-width="2" d="M4 6h16M4 12h16M4 18h16"></path>
                        </svg>
                    </button>
                </div>
                
                <!-- Desktop menu -->
                <div class="hidden md:flex items-center space-x-4">
                    <span class="text-sm text-gray-700">{{ current_user.name or current_user.username }}</span>
                    <form method="POST" action="{{ url_for('auth.logout') }}" class="inline">
                        <input type="hidden" name="csrf_token" value="{{ csrf_token() }}"/>
                        <button type="submit" class="text-sm text-gray-600 hover:text-black">Logout</button>
                    </form>
                </div>
            </div>
            
            <!-- Mobile menu -->
            <div id="mobile-menu" class="md:hidden hidden border-t border-gray-200 py-4">
                <div class="space-y-2">
                    <div class="text-sm text-gray-700 px-2">{{ current_user.name or current_user.username }}</div>
                    <form method="POST" action="{{ url_for('auth.logout') }}" class="px-2">
                        <input type="hidden" name="csrf_token" value="{{ csrf_token() }}"/>
                        <button type="submit" class="w-full text-left py-2 text-sm text-gray-600 hover:text-black">Logout</button>
                    </form>
                </div>
            </div>
        </div>
    </nav>

    <div class="max-w-7xl mx-auto py-4 sm:py-6 px-4 sm:px-6 lg:px-8">
        <!-- Subject Info - Mobile Optimized -->
        <div class="bg-white shadow rounded-lg mb-4 sm:mb-6">
            <div class="px-4 py-4 sm:p-6">
                <h3 class="text-base sm:text-lg font-medium text-gray-900 truncate">{{ subject.name }}</h3>
                <p class="text-xs sm:text-sm text-gray-500 mt-1">{{ subject.code }} | {{ subject.course.name if subject.course else 'N/A' }}</p>
                <div class="mt-2 flex flex-wrap gap-2 sm:gap-4 text-xs sm:text-sm text-gray-600">
                    <span class="bg-gray-100 px-2 py-1 rounded">Students: {{ students|length }}</span>
                </div>
            </div>
        </div>

        <!-- Tab Navigation - Mobile Friendly -->
        <div class="mb-4 sm:mb-6">
            <div class="border-b border-gray-200">
                <nav class="-mb-px flex">
                    <button onclick="showTab('monthly-view')" id="monthly-view-tab" class="tab-button flex-1 border-b-2 border-black text-black py-2 px-2 text-xs sm:text-sm font-medium text-center">
                        View Reports
                    </button>
                    <button onclick="showTab('monthly-mark')" id="monthly-mark-tab" class="tab-button flex-1 border-b-2 border-transparent text-gray-500 hover:text-gray-700 hover:border-gray-300 py-2 px-2 text-xs sm:text-sm font-medium text-center">
                        Monthly
                    </button>
                </nav>
            </div>
        </div>

        <!-- Quick Actions Sidebar -->
       

        <!-- Monthly Attendance Marking Tab -->
        <div id="monthly-mark-content" class="tab-content hidden">
            <div class="bg-white shadow rounded-lg">
                <div class="px-4 py-5 sm:p-6">
                    {% with messages = get_flashed_messages(with_categories=true) %}
                    {% if messages %}
                    <!-- Keep data only; do not render visible banners -->
                    <div class="hidden" id="monthly-flash-container"></div>
                    <div id="flash-data" data-messages='{{ messages|tojson|safe }}' class="hidden"></div>
                    <script>
                    // No inline banners; use modal only
                    // Also show popup modal for readability
                    (function(){
                        try {
                            const el = document.getElementById('flash-data');
                            if (!el) return;
                            const raw = el.getAttribute('data-messages') || '[]';
                            const msgs = JSON.parse(raw);
                            if (Array.isArray(msgs)) {
                                let hasError = false;
                                msgs.forEach(function(m){
                                    const category = m[0] || 'info';
                                    const text = m[1] || '';
                                    if (category === 'error') {
                                        hasError = true;
                                        openAlertModal('Error!', text, 'error');
                                    }
                                });
                                // If there was an error, ensure Monthly tab is visible and hide any global banner
                                if (hasError) {
                                    try { showTab('monthly-mark'); } catch(e) {}
                                    // Remove/hide top-page flash banners so the modal is the only visible message
                                    try {
                                        document.querySelectorAll('[role="alert"], .alert, .flashes, .flash, .bg-red-100, .bg-green-100').forEach(function(el){
                                            el.style.display = 'none';
                                        });
                                        // Also remove base template fixed flash container
                                        document.querySelectorAll('div.fixed.top-4.right-4').forEach(function(el){
                                            el.remove();
                                        });
                                    } catch(e) {}
                                }
                            }
                        } catch(e){}
                    })();
                    </script>
                    {% endif %}
                    {% endwith %}

                    <h3 class="text-lg font-medium text-gray-900 mb-4">Mark Monthly Attendance</h3>
                    <p class="text-sm text-gray-600 mb-6">Enter the number of classes each student attended out of total classes conducted in the month.</p>
                    
                    <form method="POST" action="{{ url_for('lecturer.record_monthly_attendance', subject_id=subject.id) }}">
                        <input type="hidden" name="csrf_token" value="{{ csrf_token() }}"/>
                        <input type="hidden" id="prior_total_classes" value="{{ prior_total_classes or 0 }}" />
                        <div id="prior_totals_map" data-json='{{ prior_totals_map|tojson|safe }}' class="hidden"></div>
                        <div id="prev_present_map" data-json='{{ prev_present_map|tojson|safe }}' class="hidden"></div>
                        <div id="prev_present_by_month_map" data-json='{{ prev_present_by_month_map|tojson|safe }}' class="hidden"></div>
                        
                        <!-- Month and Year Selection -->
                        <div class="grid grid-cols-1 md:grid-cols-3 gap-4 mb-6">
                            <div>
                                <label for="monthly_month" class="block text-sm font-medium text-gray-700">Month</label>
                                <select name="month" id="monthly_month" required class="mt-1 block w-full px-3 py-2 border border-gray-300 rounded-md shadow-sm focus:outline-none focus:ring-black focus:border-black sm:text-sm">
                                    {% for i in range(1, 13) %}
                                    <option value="{{ i }}" {% if i == selected_date.month %}selected{% endif %}>
                                        {{ ['', 'January', 'February', 'March', 'April', 'May', 'June', 'July', 'August', 'September', 'October', 'November', 'December'][i] }}
                                    </option>
                                    {% endfor %}
                                </select>
                                <p class="mt-1 text-xs text-gray-500" id="month-helper"></p>
                            </div>
                            <div>
                                <label for="monthly_year" class="block text-sm font-medium text-gray-700">Year</label>
                                <input type="number" name="year" id="monthly_year" value="{{ selected_date.year }}" min="2020" max="2030" required class="mt-1 block w-full px-3 py-2 border border-gray-300 rounded-md shadow-sm focus:outline-none focus:ring-black focus:border-black sm:text-sm">
                            </div>
                            <div>
                                <label for="monthly_total_classes" class="block text-sm font-medium text-gray-700">Total Classes (cumulative till selected month)</label>
                                <input type="number" name="total_classes" id="monthly_total_classes" min="1" max="400" required class="mt-1 block w-full px-3 py-2 border border-gray-300 rounded-md shadow-sm focus:outline-none focus:ring-black focus:border-black sm:text-sm" placeholder="Total Classes (Number)">
                            </div>
                        </div>

                        {% if students %}
                        <!-- Search and Bulk Actions for Monthly -->
                        <div class="mb-4 space-y-3">
                            <div class="flex items-center space-x-4">
                                <div class="flex-1">
                                    <input type="text" id="monthly-student-search" placeholder="Search students..." 
                                           class="w-full px-3 py-2 border border-gray-300 rounded-md shadow-sm focus:outline-none focus:ring-black focus:border-black sm:text-sm">
                                </div>
                                <div class="flex space-x-2">
                                    <button type="button" onclick="setAllAttendance('full')" class="bg-green-600 text-white px-3 py-1 rounded text-sm hover:bg-green-700">
                                        All Full
                                    </button>
                                    <button type="button" onclick="setAllAttendance('half')" class="bg-yellow-600 text-white px-3 py-1 rounded text-sm hover:bg-yellow-700">
                                        All Half
                                    </button>
                                    <button type="button" onclick="setAllAttendance('zero')" class="bg-red-600 text-white px-3 py-1 rounded text-sm hover:bg-red-700">
                                        All Zero
                                    </button>
                                </div>
                            </div>
                        </div>
                        
                        <div class="grid grid-cols-1 sm:grid-cols-2 lg:grid-cols-3 gap-3 max-h-96 overflow-y-auto w-full" id="monthly-students-container">
                            {% for student in students %}
                            <div class="monthly-student-row flex items-center justify-between p-3 border border-gray-200 rounded-md hover:bg-gray-50" 
                                 data-name="{{ student.name.lower() }}" data-roll="{{ student.roll_number.lower() }}">
                                <div class="flex-1 min-w-0">
                                    <p class="text-sm font-medium text-gray-900 truncate">{{ student.name }}</p>
                                    <p class="text-xs text-gray-500">{{ student.roll_number }}</p>
                                </div>
                                <div class="flex items-center space-x-2">
                                    <input type="number" name="attended_{{ student.id }}" min="0" max="400" 
                                           class="w-16 px-2 py-1 border border-gray-300 rounded-md text-sm focus:outline-none focus:ring-black focus:border-black monthly-attendance-input"
                                           placeholder="0">
                                </div>
                            </div>
                            {% endfor %}
                        </div>
                        
                        <div class="mt-6">
                            <button type="button" id="monthly-attendance-confirm" class="w-full bg-black text-white py-2 px-4 rounded-md hover:bg-gray-800 focus:outline-none focus:ring-2 focus:ring-offset-2 focus:ring-black">
                                Save Monthly Attendance
                            </button>
                        </div>
                        {% else %}
                        <div class="text-center py-8">
                            <p class="text-gray-500">No students enrolled in this subject.</p>
                            <a href="{{ url_for('lecturer.subject_students', subject_id=subject.id) }}" class="mt-2 inline-block text-blue-600 hover:text-blue-800">
                                Add students to this subject →
                            </a>
                        </div>
                        {% endif %}
                    </form>
                </div>
            </div>
        </div>

        <!-- Monthly View Tab -->
        <div id="monthly-view-content" class="tab-content">
            <div class="bg-white shadow rounded-lg">
                <div class="px-4 py-5 sm:p-6">
                    <div class="flex justify-between items-center mb-4">
                        <h3 class="text-lg font-medium text-gray-900">Monthly Attendance Reports</h3>
                        <form method="GET" class="flex flex-col sm:flex-row gap-2 sm:gap-2 w-full">
                            <input type="hidden" name="view" value="monthly">
                            <select name="view_month" class="px-3 py-1 border border-gray-300 rounded-md text-sm focus:outline-none focus:ring-black focus:border-black">
                                {% for i in range(1, 13) %}
                                <option value="{{ i }}" {% if i == (request.args.get('view_month', selected_date.month)|int) %}selected{% endif %}>
                                    {{ ['', 'January', 'February', 'March', 'April', 'May', 'June', 'July', 'August', 'September', 'October', 'November', 'December'][i] }}
                                </option>
                                {% endfor %}
                            </select>
                            <select name="view_year" class="px-3 py-1 border border-gray-300 rounded-md text-sm focus:outline-none focus:ring-black focus:border-black">
                                {% for year in range(2020, 2031) %}
                                <option value="{{ year }}" {% if year == (request.args.get('view_year', selected_date.year)|int) %}selected{% endif %}>{{ year }}</option>
                                {% endfor %}
                            </select>
                            <button type="submit" class="px-3 py-1 bg-black text-white rounded-md text-sm hover:bg-gray-800">Apply</button>
                        </form>
                    </div>

                    {% if monthly_attendance_data %}
                    <div class="overflow-x-auto w-full">
                        <table class="min-w-full w-full divide-y divide-gray-200">
                            <thead class="bg-gray-50">
                                <tr>
                                    <th class="px-3 sm:px-6 py-3 text-left text-xs font-medium text-gray-500 uppercase tracking-wider">Student</th>
                                    <th class="px-3 sm:px-6 py-3 text-left text-xs font-medium text-gray-500 uppercase tracking-wider">Roll</th>
                                    <th class="px-3 sm:px-6 py-3 text-left text-xs font-medium text-gray-500 uppercase tracking-wider">Total</th>
                                    <th class="px-3 sm:px-6 py-3 text-left text-xs font-medium text-gray-500 uppercase tracking-wider">Present</th>
                                    <th class="px-3 sm:px-6 py-3 text-left text-xs font-medium text-gray-500 uppercase tracking-wider">Absent</th>
                                    <th class="px-3 sm:px-6 py-3 text-left text-xs font-medium text-gray-500 uppercase tracking-wider">%</th>
                                    <th class="px-3 sm:px-6 py-3 text-left text-xs font-medium text-gray-500 uppercase tracking-wider">Status</th>
                                </tr>
                            </thead>
                            <tbody class="bg-white divide-y divide-gray-200">
                                {% for data in monthly_attendance_data %}
                                <tr class="hover:bg-gray-50">
                                    <td class="px-3 sm:px-6 py-4 text-sm font-medium text-gray-900">
                                        <div class="truncate max-w-32 sm:max-w-none">{{ data.student_name }}</div>
                                    </td>
                                    <td class="px-3 sm:px-6 py-4 text-sm text-gray-500">{{ data.roll_number }}</td>
                                    <td class="px-3 sm:px-6 py-4 text-sm text-gray-900">{{ data.total_classes }}</td>
                                    <td class="px-3 sm:px-6 py-4 text-sm text-green-600 font-medium">{{ data.present_classes }}</td>
                                    <td class="px-3 sm:px-6 py-4 text-sm text-red-600 font-medium">{{ data.absent_classes }}</td>
                                    <td class="px-3 sm:px-6 py-4 text-sm text-gray-900 font-medium">{{ "%.1f"|format(data.attendance_percentage) }}%</td>
                                    <td class="px-3 sm:px-6 py-4 whitespace-nowrap">
                                        {% if data.attendance_percentage >= 75 %}
                                        <span class="inline-flex px-2 py-1 text-xs font-semibold rounded-full bg-green-100 text-green-800">Good</span>
                                        {% elif data.attendance_percentage >= 60 %}
                                        <span class="inline-flex px-2 py-1 text-xs font-semibold rounded-full bg-yellow-100 text-yellow-800">Warning</span>
                                        {% else %}
                                        <span class="inline-flex px-2 py-1 text-xs font-semibold rounded-full bg-red-100 text-red-800">Shortage</span>
                                        {% endif %}
                                    </td>
                                </tr>
                                {% endfor %}
                            </tbody>
                        </table>
                    </div>
                    {% else %}
                    <div class="text-center py-8">
                        <p class="text-gray-500">No attendance data available for the selected month.</p>
                        <p class="text-sm text-gray-400 mt-2">Use the Monthly Attendance tab to record attendance.</p>
                    </div>
                    {% endif %}
                </div>
            </div>
        </div>
    </div>
</div>

<script>
// Lightweight modal for alerts (success/error/info)
function openAlertModal(title, message, category, onConfirm, onCancel) {
    // Remove existing
    const existing = document.getElementById('alert-modal');
    if (existing) existing.remove();
    const overlay = document.createElement('div');
    overlay.id = 'alert-modal';
    overlay.className = 'fixed inset-0 flex items-center justify-center bg-black bg-opacity-40 z-50';
    const box = document.createElement('div');
    box.className = 'bg-white rounded-md shadow-xl w-11/12 max-w-md p-5 text-center';
    // SVG icon for confirm
    const icon = document.createElement('div');
    icon.className = 'mx-auto mb-3 flex items-center justify-center';
    if (category === 'info') {
        icon.innerHTML = `<svg xmlns='http://www.w3.org/2000/svg' class='h-12 w-12 text-green-500' fill='none' viewBox='0 0 24 24' stroke='currentColor'><circle cx='12' cy='12' r='10' stroke='currentColor' stroke-width='2' fill='white'/><path stroke-linecap='round' stroke-linejoin='round' stroke-width='2' d='M9 12l2 2l4-4'/></svg>`;
    } else if (category === 'error') {
        icon.innerHTML = `<svg xmlns='http://www.w3.org/2000/svg' class='h-12 w-12 text-red-500' fill='none' viewBox='0 0 24 24' stroke='currentColor'><circle cx='12' cy='12' r='10' stroke='currentColor' stroke-width='2' fill='white'/><path stroke-linecap='round' stroke-linejoin='round' stroke-width='2' d='M6 18L18 6M6 6l12 12'/></svg>`;
    } else {
        icon.innerHTML = `<svg xmlns='http://www.w3.org/2000/svg' class='h-12 w-12 text-blue-500' fill='none' viewBox='0 0 24 24' stroke='currentColor'><circle cx='12' cy='12' r='10' stroke='currentColor' stroke-width='2' fill='white'/><text x='12' y='16' text-anchor='middle' font-size='12' fill='currentColor'>i</text></svg>`;
    }
    const h = document.createElement('div');
    h.className = 'text-xl font-semibold mb-2';
    h.textContent = title || 'Notice';
    const p = document.createElement('div');
    p.className = 'text-sm text-gray-700 mb-4';
    p.textContent = message || '';
    const btnWrap = document.createElement('div');
    btnWrap.className = 'flex justify-center gap-4';
    const okBtn = document.createElement('button');
    okBtn.className = 'px-4 py-2 bg-indigo-600 text-white rounded hover:bg-indigo-700';
    okBtn.textContent = 'OK';
    okBtn.onclick = function(){
        document.getElementById('alert-modal')?.remove();
        if (typeof onConfirm === 'function') onConfirm();
    };
    const cancelBtn = document.createElement('button');
    cancelBtn.className = 'px-4 py-2 bg-gray-300 text-gray-800 rounded hover:bg-gray-400';
    cancelBtn.textContent = 'Cancel';
    cancelBtn.onclick = function(){
        document.getElementById('alert-modal')?.remove();
        if (typeof onCancel === 'function') onCancel();
    };
    btnWrap.appendChild(okBtn);
    btnWrap.appendChild(cancelBtn);
    box.appendChild(icon); box.appendChild(h); box.appendChild(p); box.appendChild(btnWrap);
    overlay.appendChild(box);
    document.body.appendChild(overlay);
}

function showTab(tabName) {
    // Hide all tab contents
    document.querySelectorAll('.tab-content').forEach(content => {
        content.classList.add('hidden');
    });
    
    // Remove active class from all tabs
    document.querySelectorAll('.tab-button').forEach(button => {
        button.classList.remove('border-black', 'text-black');
        button.classList.add('border-transparent', 'text-gray-500');
    });
    
    // Show selected tab content
    document.getElementById(tabName + '-content').classList.remove('hidden');
    
    // Add active class to selected tab
    const activeTab = document.getElementById(tabName + '-tab');
    activeTab.classList.remove('border-transparent', 'text-gray-500');
    activeTab.classList.add('border-black', 'text-black');
}

// Daily Attendance Functions
function markAll(status) {
    const radios = document.querySelectorAll(`input[type="radio"][value="${status}"]`);
    radios.forEach(radio => {
        radio.checked = true;
    });
    updateCounts();
}

function markFiltered(status) {
    const visibleRows = document.querySelectorAll('.student-row:not([style*="display: none"])');
    visibleRows.forEach(row => {
        const radio = row.querySelector(`input[type="radio"][value="${status}"]`);
        if (radio) radio.checked = true;
    });
    updateCounts();
}

function updateCounts() {
    const presentCount = document.querySelectorAll('input[type="radio"][value="present"]:checked').length;
    const absentCount = document.querySelectorAll('input[type="radio"][value="absent"]:checked').length;
    const totalCount = document.querySelectorAll('.student-row').length;
    const unmarkedCount = totalCount - presentCount - absentCount;
    
    document.getElementById('present-count').textContent = presentCount;
    document.getElementById('absent-count').textContent = absentCount;
    document.getElementById('unmarked-count').textContent = unmarkedCount;
}

// Search functionality for daily attendance
document.getElementById('student-search')?.addEventListener('input', function() {
    const searchTerm = this.value.toLowerCase();
    const studentRows = document.querySelectorAll('.student-row');
    
    studentRows.forEach(row => {
        const name = row.dataset.name;
        const roll = row.dataset.roll;
        
        if (name.includes(searchTerm) || roll.includes(searchTerm)) {
            row.style.display = '';
        } else {
            row.style.display = 'none';
        }
    });
});

// Monthly Attendance Functions
function setAllAttendance(type) {
    const inputs = document.querySelectorAll('.monthly-attendance-input');
    const month = parseInt(document.getElementById('monthly_month').value) || 0;
    const year = parseInt(document.getElementById('monthly_year').value) || 0;
    const monthClasses = computeMonthClasses(year, month);
    const prevMap = getPrevPresentForMonth(year, month);
    
    inputs.forEach(input => {
        const idMatch = (input.name || '').match(/attended_(\d+)/);
        const studentId = idMatch ? parseInt(idMatch[1]) : null;
        const prevPresents = studentId && prevMap[String(studentId)] ? parseInt(prevMap[String(studentId)]) : 0;
        
        // Calculate valid range for this student
        const minAllowed = Math.max(prevPresents, 0);
        const maxAllowed = prevPresents + monthClasses;
        
        let value;
        if (type === 'zero') {
            // Set to minimum allowed value
            value = minAllowed;
        } else if (type === 'half') {
            // Set to middle of the range
            value = Math.floor((minAllowed + maxAllowed) / 2);
        } else if (type === 'full') {
            // Set to maximum allowed value
            value = maxAllowed;
        }
        
        // Ensure value is within valid range
        value = Math.max(minAllowed, Math.min(value, maxAllowed));
        input.value = value;
        
        // Remove any error styling
        input.classList.remove('border-red-500');
    });
}

// Search functionality for monthly attendance
document.getElementById('monthly-student-search')?.addEventListener('input', function() {
    const searchTerm = this.value.toLowerCase();
    const studentRows = document.querySelectorAll('.monthly-student-row');
    
    studentRows.forEach(row => {
        const name = row.dataset.name;
        const roll = row.dataset.roll;
        
        if (name.includes(searchTerm) || roll.includes(searchTerm)) {
            row.style.display = '';
        } else {
            row.style.display = 'none';
        }
    });
});

// Auto-calculate attendance based on total classes
document.getElementById('monthly_total_classes')?.addEventListener('input', function() {
    updatePerStudentConstraints();
});

// Real-time validation for total classes field
document.getElementById('monthly_total_classes')?.addEventListener('blur', function() {
    validateTotalClasses();
});

// Real-time validation for student attendance fields
document.addEventListener('DOMContentLoaded', function() {
    // Add blur event listeners to all student attendance inputs
    document.querySelectorAll('.monthly-attendance-input').forEach(function(input) {
        input.addEventListener('blur', function() {
            validateStudentAttendance(this);
        });
<<<<<<< HEAD
        // Immediate validation while typing
        input.addEventListener('input', function() {
            validateStudentAttendance(this);
        });
=======
>>>>>>> 7b177abf
    });
    
    // Re-add event listeners when new inputs are added (e.g., after search filtering)
    const observer = new MutationObserver(function(mutations) {
        mutations.forEach(function(mutation) {
            if (mutation.type === 'childList') {
                mutation.addedNodes.forEach(function(node) {
                    if (node.nodeType === 1) { // Element node
                        const inputs = node.querySelectorAll ? node.querySelectorAll('.monthly-attendance-input') : [];
                        inputs.forEach(function(input) {
                            input.addEventListener('blur', function() {
                                validateStudentAttendance(this);
                            });
                        });
                    }
                });
            }
        });
    });
    
    const studentsContainer = document.getElementById('monthly-students-container');
    if (studentsContainer) {
        observer.observe(studentsContainer, { childList: true, subtree: true });
    }
});

// Initialize counts on page load
document.addEventListener('DOMContentLoaded', function() {
    updateCounts();
    // Set month helper to show last date of month
    function updateMonthHelper() {
        const month = parseInt(document.getElementById('monthly_month').value);
        const year = parseInt(document.getElementById('monthly_year').value);
        if (!month || !year) return;
        const lastDay = new Date(year, month, 0).getDate();
        const monthName = ['', 'January', 'February', 'March', 'April', 'May', 'June', 'July', 'August', 'September', 'October', 'November', 'December'][month];
        const helper = document.getElementById('month-helper');
        if (helper) helper.textContent = `Till ${monthName} ${lastDay}, ${year}`;
        const ttl = document.getElementById('monthly_total_classes');
        if (ttl) ttl.placeholder = `e.g 40 ( till ${monthName} )`;
    }
    updateMonthHelper();
    document.getElementById('monthly_month')?.addEventListener('change', updateMonthHelper);
    document.getElementById('monthly_year')?.addEventListener('input', updateMonthHelper);
    // Update constraints whenever month/year/total changes
    document.getElementById('monthly_month')?.addEventListener('change', updatePerStudentConstraints);
    document.getElementById('monthly_year')?.addEventListener('input', updatePerStudentConstraints);
    document.getElementById('monthly_total_classes')?.addEventListener('input', updatePerStudentConstraints);
    updatePerStudentConstraints();
});

// Helpers to get prior totals and prev presents
function getPriorTotalsMap() {
    try {
        const el = document.getElementById('prior_totals_map');
        if (!el) return {};
        return JSON.parse(el.getAttribute('data-json') || '{}');
    } catch(e) { return {}; }
}

function getPrevPresentMap() {
    try {
        const el = document.getElementById('prev_present_map');
        if (!el) return {};
        return JSON.parse(el.getAttribute('data-json') || '{}');
    } catch(e) { return {}; }
}

function getPrevPresentForMonth(year, month) {
    try {
        const el = document.getElementById('prev_present_by_month_map');
        const all = el ? JSON.parse(el.getAttribute('data-json') || '{}') : {};
        const key = `${year}-${String(month).padStart(2,'0')}`;
        return all[key] || {};
    } catch(e) { return {}; }
}

function computeMonthClasses(year, month) {
    const totalClasses = parseInt(document.getElementById('monthly_total_classes')?.value || '0');
    if (!year || !month) return 0;
    const map = getPriorTotalsMap();
    const key = `${year}-${String(month).padStart(2, '0')}`;
    const prior = map[key] != null ? parseInt(map[key]) : parseInt(document.getElementById('prior_total_classes')?.value || '0');
    return Math.max(totalClasses - (prior || 0), 0);
}

function updatePerStudentConstraints() {
    const month = parseInt(document.getElementById('monthly_month').value) || 0;
    const year = parseInt(document.getElementById('monthly_year').value) || 0;
    const monthClasses = computeMonthClasses(year, month);
    const prevMap = getPrevPresentForMonth(year, month);
    document.querySelectorAll('.monthly-attendance-input').forEach(function(input){
        const idMatch = (input.name || '').match(/attended_(\d+)/);
        const studentId = idMatch ? parseInt(idMatch[1]) : null;
        const prevPresents = studentId && prevMap[String(studentId)] ? parseInt(prevMap[String(studentId)]) : 0;
        const minAllowed = Math.max(prevPresents, 0);
        const maxAllowed = prevPresents + monthClasses;
        input.min = String(minAllowed);
        input.max = String(maxAllowed);
        const current = parseInt((input.value || '').toString())
        if (!isNaN(current)) {
            if (current < minAllowed) input.value = String(minAllowed);
            if (current > maxAllowed) input.value = String(maxAllowed);
        }
    });
}

// Real-time validation functions
async function validateTotalClasses() {
    const month = parseInt(document.getElementById('monthly_month').value) || 0;
    const year = parseInt(document.getElementById('monthly_year').value) || 0;
    const totalClasses = parseInt(document.getElementById('monthly_total_classes').value || '0');
    
    if (!month || !year || !totalClasses) return;
    
<<<<<<< HEAD
    // Immediate client-side check against previous cumulative
    try {
        const priorMap = getPriorTotalsMap();
        const key = `${year}-${String(month).padStart(2,'0')}`;
        const priorTotal = priorMap[key] != null ? parseInt(priorMap[key]) : parseInt(document.getElementById('prior_total_classes')?.value || '0');
        if (isFinite(priorTotal) && totalClasses < priorTotal) {
            const monthName = ['', 'January', 'February', 'March', 'April', 'May', 'June', 'July', 'August', 'September', 'October', 'November', 'December'][month];
            openAlertModal(
                'Validation Error',
                `For ${monthName}, total classes must be at least previous cumulative.
Previous cumulative: ${priorTotal}
Entered: ${totalClasses}`,
                'error'
            );
            document.getElementById('monthly_total_classes').classList.add('border-red-500');
            return;
        }
    } catch (e) { /* ignore and continue to server validation */ }
    
    try {
        const response = await fetch('/lecturer/subjects/{{ subject.id }}/attendance/monthly/validate', {
            method: 'POST',
            headers: {
                'Content-Type': 'application/json',
                'X-CSRF-Token': document.querySelector('input[name="csrf_token"]').value
=======
    try {
        const response = await fetch(`/lecturer/subjects/{{ subject.id }}/attendance/monthly/validate`, {
            method: 'POST',
            headers: {
                'Content-Type': 'application/json',
                'X-CSRFToken': document.querySelector('input[name="csrf_token"]').value
>>>>>>> 7b177abf
            },
            body: JSON.stringify({
                month: month,
                year: year,
                total_classes: totalClasses
            })
        });
        
        const result = await response.json();
        
        if (!result.valid) {
            if (result.error_type === 'cumulative_total') {
<<<<<<< HEAD
                // Include entered and prior values if provided by server, else show generic
                const msg = result.message || 'Total classes must be at least previous cumulative.';
                openAlertModal('Validation Error', msg, 'error');
=======
                openAlertModal('Validation Error', result.message, 'error');
>>>>>>> 7b177abf
                document.getElementById('monthly_total_classes').classList.add('border-red-500');
            }
        } else {
            document.getElementById('monthly_total_classes').classList.remove('border-red-500');
        }
    } catch (error) {
        console.error('Validation error:', error);
    }
}

async function validateStudentAttendance(inputElement) {
    const month = parseInt(document.getElementById('monthly_month').value) || 0;
    const year = parseInt(document.getElementById('monthly_year').value) || 0;
    const totalClasses = parseInt(document.getElementById('monthly_total_classes').value || '0');
    const attendedClasses = parseInt(inputElement.value || '0');
    
<<<<<<< HEAD
    if (!month || !year || !totalClasses) return;
=======
    if (!month || !year || !totalClasses || !attendedClasses) return;
>>>>>>> 7b177abf
    
    // Extract student ID from input name
    const idMatch = (inputElement.name || '').match(/attended_(\d+)/);
    const studentId = idMatch ? parseInt(idMatch[1]) : null;
    
    if (!studentId) return;
    
    // Get student name and roll number from the DOM
    const studentRow = inputElement.closest('.monthly-student-row');
    const studentName = studentRow ? studentRow.querySelector('p.text-sm')?.textContent?.trim() : 'Student';
    const studentRoll = studentRow ? studentRow.querySelector('p.text-xs')?.textContent?.trim() : '';
    
<<<<<<< HEAD
    // Client-side immediate range validation based on previous presents and month classes
    const monthClasses = computeMonthClasses(year, month);
    const prevMap = getPrevPresentForMonth(year, month);
    const prevPresents = studentId && prevMap[String(studentId)] ? parseInt(prevMap[String(studentId)]) : 0;
    const minAllowed = Math.max(prevPresents, 0);
    const maxAllowed = prevPresents + monthClasses; // Cumulative upper bound for this month
    
    if (!Number.isNaN(attendedClasses)) {
        if (attendedClasses < minAllowed || attendedClasses > maxAllowed || attendedClasses > totalClasses) {
            const studentInfo = studentRoll ? `${studentName} (${studentRoll})` : studentName;
            let reason = '';
            if (attendedClasses > totalClasses) {
                reason = `Cumulative attended (${attendedClasses}) cannot exceed total classes (${totalClasses}).`;
            } else {
                reason = `Allowed range this month: ${minAllowed} to ${maxAllowed}.`;
            }
            openAlertModal('Validation Error', `${studentInfo}: ${reason}`, 'error');
            inputElement.classList.add('border-red-500');
            return; // Stop; do not call server
        } else {
            inputElement.classList.remove('border-red-500');
        }
    }
    
    try {
        const response = await fetch('/lecturer/subjects/{{ subject.id }}/attendance/monthly/validate', {
            method: 'POST',
            headers: {
                'Content-Type': 'application/json',
                'X-CSRF-Token': document.querySelector('input[name="csrf_token"]').value
=======
    try {
        const response = await fetch(`/lecturer/subjects/{{ subject.id }}/attendance/monthly/validate`, {
            method: 'POST',
            headers: {
                'Content-Type': 'application/json',
                'X-CSRFToken': document.querySelector('input[name="csrf_token"]').value
>>>>>>> 7b177abf
            },
            body: JSON.stringify({
                month: month,
                year: year,
                total_classes: totalClasses,
                student_id: studentId,
                attended_classes: attendedClasses
            })
        });
        
        const result = await response.json();
        
        if (!result.valid) {
            if (result.error_type === 'student_range') {
                const studentInfo = studentRoll ? `${studentName} (${studentRoll})` : studentName;
                const errorMessage = `${studentInfo}: ${result.message}`;
                openAlertModal('Validation Error', errorMessage, 'error');
                inputElement.classList.add('border-red-500');
            }
        } else {
            inputElement.classList.remove('border-red-500');
        }
    } catch (error) {
        console.error('Validation error:', error);
    }
}

// Validation first, then confirmation for monthly attendance submission
document.getElementById('monthly-attendance-confirm')?.addEventListener('click', function(e) {
    const monthSelect = document.getElementById('monthly_month');
    const yearInput = document.getElementById('monthly_year');
    const totalClassesInput = document.getElementById('monthly_total_classes');
    const studentsContainer = document.getElementById('monthly-students-container');

    const month = parseInt(monthSelect?.value || '0');
    const year = parseInt(yearInput?.value || '0');
    const totalClasses = parseInt(totalClassesInput?.value || '0');

    // Basic required field checks
    if (!month || !year || !totalClasses) {
        openAlertModal('Validation Error', 'Please fill Month, Year and Total Classes.', 'error');
        return;
    }

    // Validate cumulative total is >= sum of previous months' totals
    try {
        const priorMap = getPriorTotalsMap();
        const key = `${year}-${String(month).padStart(2,'0')}`;
        const priorTotal = priorMap[key] != null ? parseInt(priorMap[key]) : parseInt(document.getElementById('prior_total_classes')?.value || '0');
        if (isFinite(priorTotal) && totalClasses < priorTotal) {
            openAlertModal('Validation Error', `Total Classes must be at least ${priorTotal}`, 'error');
            return;
        }
    } catch(err) {}

    // Compute this month's actual class count based on selected month/year
    const monthClasses = computeMonthClasses(year, month);

    let invalid = false;
    let firstErrorName = '';
    let firstErrorMin = 0;
    let firstErrorMax = monthClasses; // Display max as only this month's classes added to student's previous
    document.querySelectorAll('.monthly-attendance-input').forEach(function(input) {
        const raw = (input.value || '').toString().trim();
        if (raw === '') { return; }
        const attended = parseInt(raw, 10);
        const row = input.closest('.monthly-student-row');
        const idMatch = (input.name || '').match(/attended_(\d+)/);
        const studentId = idMatch ? parseInt(idMatch[1]) : null;
        // Retrieve this student's previous presents
        const prevMap = getPrevPresentForMonth(year, month);
        const prevPresents = studentId && prevMap[String(studentId)] ? parseInt(prevMap[String(studentId)]) : 0;
        const minAllowed = Math.max(prevPresents, 0);
        // Maximum cumulative allowed for this student = previous presents + classes in this month
        const maxAllowed = prevPresents + monthClasses;
        
        if (isNaN(attended) || attended < minAllowed || attended > maxAllowed) {
            if (!invalid) {
                const nameEl = row ? row.querySelector('p.text-sm') : null;
                firstErrorName = nameEl ? nameEl.textContent.trim() : 'This student';
                firstErrorMin = minAllowed;
                firstErrorMax = maxAllowed;
            }
            invalid = true;
            input.classList.add('border-red-500');
            try { input.scrollIntoView({ behavior: 'smooth', block: 'center' }); } catch(e) {}
            input.focus();
        } else {
            input.classList.remove('border-red-500');
        }
    });

    if (invalid) {
        openAlertModal('Validation Error',`${firstErrorName}: enter between ${firstErrorMin} and ${firstErrorMax}.`, 'error');
        return;
    }

    // Build confirmation summary
    const monthName = monthSelect ? monthSelect.options[monthSelect.selectedIndex].text : '';
    const studentCount = studentsContainer ? studentsContainer.children.length : 0;
    const summary = `Month: ${monthName}\nYear: ${year}\nTotal Classes: ${totalClasses}\nStudents: ${studentCount}`;

    const form = this.closest('form');
    openAlertModal('Confirm Submission', summary, 'info', function(){
        if (form) form.submit();
    }, function(){});
});
</script>
{% endblock %}<|MERGE_RESOLUTION|>--- conflicted
+++ resolved
@@ -477,13 +477,6 @@
         input.addEventListener('blur', function() {
             validateStudentAttendance(this);
         });
-<<<<<<< HEAD
-        // Immediate validation while typing
-        input.addEventListener('input', function() {
-            validateStudentAttendance(this);
-        });
-=======
->>>>>>> 7b177abf
     });
     
     // Re-add event listeners when new inputs are added (e.g., after search filtering)
@@ -599,40 +592,12 @@
     
     if (!month || !year || !totalClasses) return;
     
-<<<<<<< HEAD
-    // Immediate client-side check against previous cumulative
-    try {
-        const priorMap = getPriorTotalsMap();
-        const key = `${year}-${String(month).padStart(2,'0')}`;
-        const priorTotal = priorMap[key] != null ? parseInt(priorMap[key]) : parseInt(document.getElementById('prior_total_classes')?.value || '0');
-        if (isFinite(priorTotal) && totalClasses < priorTotal) {
-            const monthName = ['', 'January', 'February', 'March', 'April', 'May', 'June', 'July', 'August', 'September', 'October', 'November', 'December'][month];
-            openAlertModal(
-                'Validation Error',
-                `For ${monthName}, total classes must be at least previous cumulative.
-Previous cumulative: ${priorTotal}
-Entered: ${totalClasses}`,
-                'error'
-            );
-            document.getElementById('monthly_total_classes').classList.add('border-red-500');
-            return;
-        }
-    } catch (e) { /* ignore and continue to server validation */ }
-    
-    try {
-        const response = await fetch('/lecturer/subjects/{{ subject.id }}/attendance/monthly/validate', {
-            method: 'POST',
-            headers: {
-                'Content-Type': 'application/json',
-                'X-CSRF-Token': document.querySelector('input[name="csrf_token"]').value
-=======
     try {
         const response = await fetch(`/lecturer/subjects/{{ subject.id }}/attendance/monthly/validate`, {
             method: 'POST',
             headers: {
                 'Content-Type': 'application/json',
                 'X-CSRFToken': document.querySelector('input[name="csrf_token"]').value
->>>>>>> 7b177abf
             },
             body: JSON.stringify({
                 month: month,
@@ -645,13 +610,7 @@
         
         if (!result.valid) {
             if (result.error_type === 'cumulative_total') {
-<<<<<<< HEAD
-                // Include entered and prior values if provided by server, else show generic
-                const msg = result.message || 'Total classes must be at least previous cumulative.';
-                openAlertModal('Validation Error', msg, 'error');
-=======
                 openAlertModal('Validation Error', result.message, 'error');
->>>>>>> 7b177abf
                 document.getElementById('monthly_total_classes').classList.add('border-red-500');
             }
         } else {
@@ -668,11 +627,7 @@
     const totalClasses = parseInt(document.getElementById('monthly_total_classes').value || '0');
     const attendedClasses = parseInt(inputElement.value || '0');
     
-<<<<<<< HEAD
-    if (!month || !year || !totalClasses) return;
-=======
     if (!month || !year || !totalClasses || !attendedClasses) return;
->>>>>>> 7b177abf
     
     // Extract student ID from input name
     const idMatch = (inputElement.name || '').match(/attended_(\d+)/);
@@ -685,45 +640,12 @@
     const studentName = studentRow ? studentRow.querySelector('p.text-sm')?.textContent?.trim() : 'Student';
     const studentRoll = studentRow ? studentRow.querySelector('p.text-xs')?.textContent?.trim() : '';
     
-<<<<<<< HEAD
-    // Client-side immediate range validation based on previous presents and month classes
-    const monthClasses = computeMonthClasses(year, month);
-    const prevMap = getPrevPresentForMonth(year, month);
-    const prevPresents = studentId && prevMap[String(studentId)] ? parseInt(prevMap[String(studentId)]) : 0;
-    const minAllowed = Math.max(prevPresents, 0);
-    const maxAllowed = prevPresents + monthClasses; // Cumulative upper bound for this month
-    
-    if (!Number.isNaN(attendedClasses)) {
-        if (attendedClasses < minAllowed || attendedClasses > maxAllowed || attendedClasses > totalClasses) {
-            const studentInfo = studentRoll ? `${studentName} (${studentRoll})` : studentName;
-            let reason = '';
-            if (attendedClasses > totalClasses) {
-                reason = `Cumulative attended (${attendedClasses}) cannot exceed total classes (${totalClasses}).`;
-            } else {
-                reason = `Allowed range this month: ${minAllowed} to ${maxAllowed}.`;
-            }
-            openAlertModal('Validation Error', `${studentInfo}: ${reason}`, 'error');
-            inputElement.classList.add('border-red-500');
-            return; // Stop; do not call server
-        } else {
-            inputElement.classList.remove('border-red-500');
-        }
-    }
-    
-    try {
-        const response = await fetch('/lecturer/subjects/{{ subject.id }}/attendance/monthly/validate', {
-            method: 'POST',
-            headers: {
-                'Content-Type': 'application/json',
-                'X-CSRF-Token': document.querySelector('input[name="csrf_token"]').value
-=======
     try {
         const response = await fetch(`/lecturer/subjects/{{ subject.id }}/attendance/monthly/validate`, {
             method: 'POST',
             headers: {
                 'Content-Type': 'application/json',
                 'X-CSRFToken': document.querySelector('input[name="csrf_token"]').value
->>>>>>> 7b177abf
             },
             body: JSON.stringify({
                 month: month,
