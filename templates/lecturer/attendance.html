{% extends "base.html" %}

{% block title %}{{ subject.name }} - Attendance - Moulya College Management{% endblock %}

{% block content %}
<div class="min-h-screen bg-gray-50">
    <!-- Mobile-Friendly Navigation -->
    <nav class="bg-white shadow-sm border-b border-gray-200">
        <div class="max-w-7xl mx-auto px-4 sm:px-6 lg:px-8">
            <div class="flex justify-between items-center h-16">
                <div class="flex items-center space-x-2 sm:space-x-4 min-w-0 flex-1">
                    <a href="{{ url_for('lecturer.subjects') }}" class="text-sm text-gray-600 hover:text-black flex-shrink-0">← Subjects</a>
                    <h1 class="text-sm sm:text-xl font-semibold text-gray-900 truncate">{{ subject.name }} - Attendance</h1>
                </div>
                
                <!-- Mobile menu button -->
                <div class="md:hidden">
                    <button onclick="toggleMobileMenu()" class="text-gray-600 hover:text-black focus:outline-none">
                        <svg class="h-6 w-6" fill="none" stroke="currentColor" viewBox="0 0 24 24">
                            <path stroke-linecap="round" stroke-linejoin="round" stroke-width="2" d="M4 6h16M4 12h16M4 18h16"></path>
                        </svg>
                    </button>
                </div>
                
                <!-- Desktop menu -->
                <div class="hidden md:flex items-center space-x-4">
                    <span class="text-sm text-gray-700">{{ current_user.username }}</span>
                    <form method="POST" action="{{ url_for('auth.logout') }}" class="inline">
                        <input type="hidden" name="csrf_token" value="{{ csrf_token() }}"/>
                        <button type="submit" class="text-sm text-gray-600 hover:text-black">Logout</button>
                    </form>
                </div>
            </div>
            
            <!-- Mobile menu -->
            <div id="mobile-menu" class="md:hidden hidden border-t border-gray-200 py-4">
                <div class="space-y-2">
                    <div class="text-sm text-gray-700 px-2">{{ current_user.username }}</div>
                    <form method="POST" action="{{ url_for('auth.logout') }}" class="px-2">
                        <input type="hidden" name="csrf_token" value="{{ csrf_token() }}"/>
                        <button type="submit" class="w-full text-left py-2 text-sm text-gray-600 hover:text-black">Logout</button>
                    </form>
                </div>
            </div>
        </div>
    </nav>

    <div class="max-w-7xl mx-auto py-4 sm:py-6 px-4 sm:px-6 lg:px-8">
        <!-- Subject Info - Mobile Optimized -->
        <div class="bg-white shadow rounded-lg mb-4 sm:mb-6">
            <div class="px-4 py-4 sm:p-6">
                <h3 class="text-base sm:text-lg font-medium text-gray-900 truncate">{{ subject.name }}</h3>
                <p class="text-xs sm:text-sm text-gray-500 mt-1">{{ subject.code }} | {{ subject.course.name if subject.course else 'N/A' }}</p>
                <div class="mt-2 flex flex-wrap gap-2 sm:gap-4 text-xs sm:text-sm text-gray-600">
                    <span class="bg-gray-100 px-2 py-1 rounded">Students: {{ students|length }}</span>
<<<<<<< HEAD
                    {% if monthly_summary %}
                    <span class="bg-gray-100 px-2 py-1 rounded">Classes (This Month): {{ monthly_summary.total_classes }}</span>
                    <span class="bg-gray-100 px-2 py-1 rounded">Avg: {{ "%.1f"|format(monthly_summary.average_attendance) }}%</span>
                    {# Determine the most recent month-year that has a total in prior_totals_map, including current if present #}
                    {% set all_keys = prior_totals_map.keys()|list %}
                    {% set latest_total = 0 %}
                    {% set latest_key = None %}
                    {% for k in all_keys|sort %}
                        {% set latest_key = k %}
                        {% set latest_total = prior_totals_map[k] %}
                    {% endfor %}
                    {% if latest_key %}
                        {% set parts = latest_key.split('-') %}
                        {% set ly = parts[0]|int %}
                        {% set lm = parts[1]|int %}
                        {% set prev_key = (lm == 1) and (ly-1 ~ '-12') or (ly ~ '-' ~ ("%02d" % (lm-1))) %}
                        {% set prev_total2 = prior_totals_map.get(prev_key, 0) %}
                        {% set last_month_classes = (latest_total - prev_total2) if latest_total >= prev_total2 else 0 %}
                        <span class="bg-gray-100 px-2 py-1 rounded">Last Month Classes: {{ last_month_classes }}</span>
                    {% else %}
                        <span class="bg-gray-100 px-2 py-1 rounded">Last Month Classes: 0</span>
                    {% endif %}
                    {% endif %}
=======
>>>>>>> f645510b
                </div>
            </div>
        </div>

        <!-- Tab Navigation - Mobile Friendly -->
        <div class="mb-4 sm:mb-6">
            <div class="border-b border-gray-200">
                <nav class="-mb-px flex">
                    <button onclick="showTab('monthly-view')" id="monthly-view-tab" class="tab-button flex-1 border-b-2 border-black text-black py-2 px-2 text-xs sm:text-sm font-medium text-center">
                        View Reports
                    </button>
                    <button onclick="showTab('monthly-mark')" id="monthly-mark-tab" class="tab-button flex-1 border-b-2 border-transparent text-gray-500 hover:text-gray-700 hover:border-gray-300 py-2 px-2 text-xs sm:text-sm font-medium text-center">
                        Monthly
                    </button>
                </nav>
            </div>
        </div>

        <!-- Quick Actions Sidebar -->
       

        <!-- Monthly Attendance Marking Tab -->
        <div id="monthly-mark-content" class="tab-content hidden">
            <div class="bg-white shadow rounded-lg">
                <div class="px-4 py-5 sm:p-6">
                    {% with messages = get_flashed_messages(with_categories=true) %}
                    {% if messages %}
                    <!-- Keep data only; do not render visible banners -->
                    <div class="hidden" id="monthly-flash-container"></div>
                    <div id="flash-data" data-messages='{{ messages|tojson|safe }}' class="hidden"></div>
                    <script>
                    // No inline banners; use modal only
                    // Also show popup modal for readability
                    (function(){
                        try {
                            const el = document.getElementById('flash-data');
                            if (!el) return;
                            const raw = el.getAttribute('data-messages') || '[]';
                            const msgs = JSON.parse(raw);
                            if (Array.isArray(msgs)) {
                                let hasError = false;
                                msgs.forEach(function(m){
                                    const category = m[0] || 'info';
                                    const text = m[1] || '';
                                    if (category === 'error') {
                                        hasError = true;
                                        openAlertModal('Error!', text, 'error');
                                    }
                                });
                                // If there was an error, ensure Monthly tab is visible and hide any global banner
                                if (hasError) {
                                    try { showTab('monthly-mark'); } catch(e) {}
                                    // Remove/hide top-page flash banners so the modal is the only visible message
                                    try {
                                        document.querySelectorAll('[role="alert"], .alert, .flashes, .flash, .bg-red-100, .bg-green-100').forEach(function(el){
                                            el.style.display = 'none';
                                        });
                                        // Also remove base template fixed flash container
                                        document.querySelectorAll('div.fixed.top-4.right-4').forEach(function(el){
                                            el.remove();
                                        });
                                    } catch(e) {}
                                }
                            }
                        } catch(e){}
                    })();
                    </script>
                    {% endif %}
                    {% endwith %}

                    <h3 class="text-lg font-medium text-gray-900 mb-4">Mark Monthly Attendance</h3>
                    <p class="text-sm text-gray-600 mb-6">Enter the number of classes each student attended out of total classes conducted in the month.</p>
                    
                    <form method="POST" action="{{ url_for('lecturer.record_monthly_attendance', subject_id=subject.id) }}">
                        <input type="hidden" name="csrf_token" value="{{ csrf_token() }}"/>
                        <input type="hidden" id="prior_total_classes" value="{{ prior_total_classes or 0 }}" />
                        <div id="prior_totals_map" data-json='{{ prior_totals_map|tojson|safe }}' class="hidden"></div>
                        <div id="prev_present_map" data-json='{{ prev_present_map|tojson|safe }}' class="hidden"></div>
                        <div id="prev_present_by_month_map" data-json='{{ prev_present_by_month_map|tojson|safe }}' class="hidden"></div>
                        
                        <!-- Month and Year Selection -->
                        <div class="grid grid-cols-1 md:grid-cols-3 gap-4 mb-6">
                            <div>
                                <label for="monthly_month" class="block text-sm font-medium text-gray-700">Month</label>
                                <select name="month" id="monthly_month" required class="mt-1 block w-full px-3 py-2 border border-gray-300 rounded-md shadow-sm focus:outline-none focus:ring-black focus:border-black sm:text-sm">
                                    {% for i in range(1, 13) %}
                                    <option value="{{ i }}" {% if i == selected_date.month %}selected{% endif %}>
                                        {{ ['', 'January', 'February', 'March', 'April', 'May', 'June', 'July', 'August', 'September', 'October', 'November', 'December'][i] }}
                                    </option>
                                    {% endfor %}
                                </select>
                                <p class="mt-1 text-xs text-gray-500" id="month-helper"></p>
                            </div>
                            <div>
                                <label for="monthly_year" class="block text-sm font-medium text-gray-700">Year</label>
                                <input type="number" name="year" id="monthly_year" value="{{ selected_date.year }}" min="2020" max="2030" required class="mt-1 block w-full px-3 py-2 border border-gray-300 rounded-md shadow-sm focus:outline-none focus:ring-black focus:border-black sm:text-sm">
                            </div>
                            <div>
                                <label for="monthly_total_classes" class="block text-sm font-medium text-gray-700">Total Classes (cumulative till selected month)</label>
                                <input type="number" name="total_classes" id="monthly_total_classes" min="1" max="400" required class="mt-1 block w-full px-3 py-2 border border-gray-300 rounded-md shadow-sm focus:outline-none focus:ring-black focus:border-black sm:text-sm" placeholder="Total Classes (Number)">
                            </div>
                        </div>

                        {% if students %}
                        <!-- Search and Bulk Actions for Monthly -->
                        <div class="mb-4 space-y-3">
                            <div class="flex items-center space-x-4">
                                <div class="flex-1">
                                    <input type="text" id="monthly-student-search" placeholder="Search students..." 
                                           class="w-full px-3 py-2 border border-gray-300 rounded-md shadow-sm focus:outline-none focus:ring-black focus:border-black sm:text-sm">
                                </div>
                                <div class="flex space-x-2">
                                    <button type="button" onclick="setAllAttendance('full')" class="bg-green-600 text-white px-3 py-1 rounded text-sm hover:bg-green-700">
                                        All Full
                                    </button>
                                    <button type="button" onclick="setAllAttendance('half')" class="bg-yellow-600 text-white px-3 py-1 rounded text-sm hover:bg-yellow-700">
                                        All Half
                                    </button>
                                    <button type="button" onclick="setAllAttendance('zero')" class="bg-red-600 text-white px-3 py-1 rounded text-sm hover:bg-red-700">
                                        All Zero
                                    </button>
                                </div>
                            </div>
                        </div>
                        
                        <div class="grid grid-cols-1 sm:grid-cols-2 lg:grid-cols-3 gap-3 max-h-96 overflow-y-auto w-full" id="monthly-students-container">
                            {% for student in students %}
                            <div class="monthly-student-row flex items-center justify-between p-3 border border-gray-200 rounded-md hover:bg-gray-50" 
                                 data-name="{{ student.name.lower() }}" data-roll="{{ student.roll_number.lower() }}">
                                <div class="flex-1 min-w-0">
                                    <p class="text-sm font-medium text-gray-900 truncate">{{ student.name }}</p>
                                    <p class="text-xs text-gray-500">{{ student.roll_number }}</p>
                                </div>
                                <div class="flex items-center space-x-2">
                                    <input type="number" name="attended_{{ student.id }}" min="0" max="400" 
                                           class="w-16 px-2 py-1 border border-gray-300 rounded-md text-sm focus:outline-none focus:ring-black focus:border-black monthly-attendance-input"
                                           placeholder="0">
                                </div>
                            </div>
                            {% endfor %}
                        </div>
                        
                        <div class="mt-6">
                            <button type="button" id="monthly-attendance-confirm" class="w-full bg-black text-white py-2 px-4 rounded-md hover:bg-gray-800 focus:outline-none focus:ring-2 focus:ring-offset-2 focus:ring-black">
                                Save Monthly Attendance
                            </button>
                        </div>
                        {% else %}
                        <div class="text-center py-8">
                            <p class="text-gray-500">No students enrolled in this subject.</p>
                            <a href="{{ url_for('lecturer.subject_students', subject_id=subject.id) }}" class="mt-2 inline-block text-blue-600 hover:text-blue-800">
                                Add students to this subject →
                            </a>
                        </div>
                        {% endif %}
                    </form>
                </div>
            </div>
        </div>

        <!-- Monthly View Tab -->
        <div id="monthly-view-content" class="tab-content">
            <div class="bg-white shadow rounded-lg">
                <div class="px-4 py-5 sm:p-6">
                    <div class="flex justify-between items-center mb-4">
                        <h3 class="text-lg font-medium text-gray-900">Monthly Attendance Reports</h3>
                        <form method="GET" class="flex flex-col sm:flex-row gap-2 sm:gap-2 w-full">
                            <input type="hidden" name="view" value="monthly">
                            <select name="view_month" class="px-3 py-1 border border-gray-300 rounded-md text-sm focus:outline-none focus:ring-black focus:border-black">
                                {% for i in range(1, 13) %}
                                <option value="{{ i }}" {% if i == (request.args.get('view_month', selected_date.month)|int) %}selected{% endif %}>
                                    {{ ['', 'January', 'February', 'March', 'April', 'May', 'June', 'July', 'August', 'September', 'October', 'November', 'December'][i] }}
                                </option>
                                {% endfor %}
                            </select>
                            <select name="view_year" class="px-3 py-1 border border-gray-300 rounded-md text-sm focus:outline-none focus:ring-black focus:border-black">
                                {% for year in range(2020, 2031) %}
                                <option value="{{ year }}" {% if year == (request.args.get('view_year', selected_date.year)|int) %}selected{% endif %}>{{ year }}</option>
                                {% endfor %}
                            </select>
                            <button type="submit" class="px-3 py-1 bg-black text-white rounded-md text-sm hover:bg-gray-800">Apply</button>
                        </form>
                    </div>

                    {% if monthly_attendance_data %}
                    <div class="overflow-x-auto w-full">
                        <table class="min-w-full w-full divide-y divide-gray-200">
                            <thead class="bg-gray-50">
                                <tr>
                                    <th class="px-3 sm:px-6 py-3 text-left text-xs font-medium text-gray-500 uppercase tracking-wider">Student</th>
                                    <th class="px-3 sm:px-6 py-3 text-left text-xs font-medium text-gray-500 uppercase tracking-wider">Roll</th>
                                    <th class="px-3 sm:px-6 py-3 text-left text-xs font-medium text-gray-500 uppercase tracking-wider">Total</th>
                                    <th class="px-3 sm:px-6 py-3 text-left text-xs font-medium text-gray-500 uppercase tracking-wider">Present</th>
                                    <th class="px-3 sm:px-6 py-3 text-left text-xs font-medium text-gray-500 uppercase tracking-wider">Absent</th>
                                    <th class="px-3 sm:px-6 py-3 text-left text-xs font-medium text-gray-500 uppercase tracking-wider">%</th>
                                    <th class="px-3 sm:px-6 py-3 text-left text-xs font-medium text-gray-500 uppercase tracking-wider">Status</th>
                                </tr>
                            </thead>
                            <tbody class="bg-white divide-y divide-gray-200">
                                {% for data in monthly_attendance_data %}
                                <tr class="hover:bg-gray-50">
                                    <td class="px-3 sm:px-6 py-4 text-sm font-medium text-gray-900">
                                        <div class="truncate max-w-32 sm:max-w-none">{{ data.student_name }}</div>
                                    </td>
                                    <td class="px-3 sm:px-6 py-4 text-sm text-gray-500">{{ data.roll_number }}</td>
                                    <td class="px-3 sm:px-6 py-4 text-sm text-gray-900">{{ data.total_classes }}</td>
                                    <td class="px-3 sm:px-6 py-4 text-sm text-green-600 font-medium">{{ data.present_classes }}</td>
                                    <td class="px-3 sm:px-6 py-4 text-sm text-red-600 font-medium">{{ data.absent_classes }}</td>
                                    <td class="px-3 sm:px-6 py-4 text-sm text-gray-900 font-medium">{{ "%.1f"|format(data.attendance_percentage) }}%</td>
                                    <td class="px-3 sm:px-6 py-4 whitespace-nowrap">
                                        {% if data.attendance_percentage >= 75 %}
                                        <span class="inline-flex px-2 py-1 text-xs font-semibold rounded-full bg-green-100 text-green-800">Good</span>
                                        {% elif data.attendance_percentage >= 60 %}
                                        <span class="inline-flex px-2 py-1 text-xs font-semibold rounded-full bg-yellow-100 text-yellow-800">Warning</span>
                                        {% else %}
                                        <span class="inline-flex px-2 py-1 text-xs font-semibold rounded-full bg-red-100 text-red-800">Shortage</span>
                                        {% endif %}
                                    </td>
                                </tr>
                                {% endfor %}
                            </tbody>
                        </table>
                    </div>
                    {% else %}
                    <div class="text-center py-8">
                        <p class="text-gray-500">No attendance data available for the selected month.</p>
                        <p class="text-sm text-gray-400 mt-2">Use the Monthly Attendance tab to record attendance.</p>
                    </div>
                    {% endif %}
                </div>
            </div>
        </div>
    </div>
</div>

<script>
// Lightweight modal for alerts (success/error/info)
function openAlertModal(title, message, category, onConfirm, onCancel) {
    // Remove existing
    const existing = document.getElementById('alert-modal');
    if (existing) existing.remove();
    const overlay = document.createElement('div');
    overlay.id = 'alert-modal';
    overlay.className = 'fixed inset-0 flex items-center justify-center bg-black bg-opacity-40 z-50';
    const box = document.createElement('div');
    box.className = 'bg-white rounded-md shadow-xl w-11/12 max-w-md p-5 text-center';
    // SVG icon for confirm
    const icon = document.createElement('div');
    icon.className = 'mx-auto mb-3 flex items-center justify-center';
    if (category === 'info') {
        icon.innerHTML = `<svg xmlns='http://www.w3.org/2000/svg' class='h-12 w-12 text-green-500' fill='none' viewBox='0 0 24 24' stroke='currentColor'><circle cx='12' cy='12' r='10' stroke='currentColor' stroke-width='2' fill='white'/><path stroke-linecap='round' stroke-linejoin='round' stroke-width='2' d='M9 12l2 2l4-4'/></svg>`;
    } else if (category === 'error') {
        icon.innerHTML = `<svg xmlns='http://www.w3.org/2000/svg' class='h-12 w-12 text-red-500' fill='none' viewBox='0 0 24 24' stroke='currentColor'><circle cx='12' cy='12' r='10' stroke='currentColor' stroke-width='2' fill='white'/><path stroke-linecap='round' stroke-linejoin='round' stroke-width='2' d='M6 18L18 6M6 6l12 12'/></svg>`;
    } else {
        icon.innerHTML = `<svg xmlns='http://www.w3.org/2000/svg' class='h-12 w-12 text-blue-500' fill='none' viewBox='0 0 24 24' stroke='currentColor'><circle cx='12' cy='12' r='10' stroke='currentColor' stroke-width='2' fill='white'/><text x='12' y='16' text-anchor='middle' font-size='12' fill='currentColor'>i</text></svg>`;
    }
    const h = document.createElement('div');
    h.className = 'text-xl font-semibold mb-2';
    h.textContent = title || 'Notice';
    const p = document.createElement('div');
    p.className = 'text-sm text-gray-700 mb-4';
    p.textContent = message || '';
    const btnWrap = document.createElement('div');
    btnWrap.className = 'flex justify-center gap-4';
    const okBtn = document.createElement('button');
    okBtn.className = 'px-4 py-2 bg-indigo-600 text-white rounded hover:bg-indigo-700';
    okBtn.textContent = 'OK';
    okBtn.onclick = function(){
        document.getElementById('alert-modal')?.remove();
        if (typeof onConfirm === 'function') onConfirm();
    };
    const cancelBtn = document.createElement('button');
    cancelBtn.className = 'px-4 py-2 bg-gray-300 text-gray-800 rounded hover:bg-gray-400';
    cancelBtn.textContent = 'Cancel';
    cancelBtn.onclick = function(){
        document.getElementById('alert-modal')?.remove();
        if (typeof onCancel === 'function') onCancel();
    };
    btnWrap.appendChild(okBtn);
    btnWrap.appendChild(cancelBtn);
    box.appendChild(icon); box.appendChild(h); box.appendChild(p); box.appendChild(btnWrap);
    overlay.appendChild(box);
    document.body.appendChild(overlay);
}

function showTab(tabName) {
    // Hide all tab contents
    document.querySelectorAll('.tab-content').forEach(content => {
        content.classList.add('hidden');
    });
    
    // Remove active class from all tabs
    document.querySelectorAll('.tab-button').forEach(button => {
        button.classList.remove('border-black', 'text-black');
        button.classList.add('border-transparent', 'text-gray-500');
    });
    
    // Show selected tab content
    document.getElementById(tabName + '-content').classList.remove('hidden');
    
    // Add active class to selected tab
    const activeTab = document.getElementById(tabName + '-tab');
    activeTab.classList.remove('border-transparent', 'text-gray-500');
    activeTab.classList.add('border-black', 'text-black');
}

// Daily Attendance Functions
function markAll(status) {
    const radios = document.querySelectorAll(`input[type="radio"][value="${status}"]`);
    radios.forEach(radio => {
        radio.checked = true;
    });
    updateCounts();
}

function markFiltered(status) {
    const visibleRows = document.querySelectorAll('.student-row:not([style*="display: none"])');
    visibleRows.forEach(row => {
        const radio = row.querySelector(`input[type="radio"][value="${status}"]`);
        if (radio) radio.checked = true;
    });
    updateCounts();
}

function updateCounts() {
    const presentCount = document.querySelectorAll('input[type="radio"][value="present"]:checked').length;
    const absentCount = document.querySelectorAll('input[type="radio"][value="absent"]:checked').length;
    const totalCount = document.querySelectorAll('.student-row').length;
    const unmarkedCount = totalCount - presentCount - absentCount;
    
    document.getElementById('present-count').textContent = presentCount;
    document.getElementById('absent-count').textContent = absentCount;
    document.getElementById('unmarked-count').textContent = unmarkedCount;
}

// Search functionality for daily attendance
document.getElementById('student-search')?.addEventListener('input', function() {
    const searchTerm = this.value.toLowerCase();
    const studentRows = document.querySelectorAll('.student-row');
    
    studentRows.forEach(row => {
        const name = row.dataset.name;
        const roll = row.dataset.roll;
        
        if (name.includes(searchTerm) || roll.includes(searchTerm)) {
            row.style.display = '';
        } else {
            row.style.display = 'none';
        }
    });
});

// Monthly Attendance Functions
function setAllAttendance(type) {
    const inputs = document.querySelectorAll('.monthly-attendance-input');
    const month = parseInt(document.getElementById('monthly_month').value) || 0;
    const year = parseInt(document.getElementById('monthly_year').value) || 0;
    const monthClasses = computeMonthClasses(year, month);
    const prevMap = getPrevPresentMap();
    inputs.forEach(input => {
        const idMatch = (input.name || '').match(/attended_(\d+)/);
        const studentId = idMatch ? parseInt(idMatch[1]) : null;
        const prevPresents = studentId && prevMap[String(studentId)] ? parseInt(prevMap[String(studentId)]) : 0;
        let value = prevPresents;
        if (type === 'full') value = prevPresents + monthClasses;
        else if (type === 'half') value = prevPresents + Math.floor(monthClasses / 2);
        else if (type === 'zero') value = prevPresents;
        input.value = Math.max(prevPresents, Math.min(value, prevPresents + monthClasses));
    });
}

// Search functionality for monthly attendance
document.getElementById('monthly-student-search')?.addEventListener('input', function() {
    const searchTerm = this.value.toLowerCase();
    const studentRows = document.querySelectorAll('.monthly-student-row');
    
    studentRows.forEach(row => {
        const name = row.dataset.name;
        const roll = row.dataset.roll;
        
        if (name.includes(searchTerm) || roll.includes(searchTerm)) {
            row.style.display = '';
        } else {
            row.style.display = 'none';
        }
    });
});

// Auto-calculate attendance based on total classes
document.getElementById('monthly_total_classes')?.addEventListener('input', function() {
    updatePerStudentConstraints();
});

// Initialize counts on page load
document.addEventListener('DOMContentLoaded', function() {
    updateCounts();
    // Set month helper to show last date of month
    function updateMonthHelper() {
        const month = parseInt(document.getElementById('monthly_month').value);
        const year = parseInt(document.getElementById('monthly_year').value);
        if (!month || !year) return;
        const lastDay = new Date(year, month, 0).getDate();
        const monthName = ['', 'January', 'February', 'March', 'April', 'May', 'June', 'July', 'August', 'September', 'October', 'November', 'December'][month];
        const helper = document.getElementById('month-helper');
        if (helper) helper.textContent = `Till ${monthName} ${lastDay}, ${year}`;
        const ttl = document.getElementById('monthly_total_classes');
        if (ttl) ttl.placeholder = `e.g 40 ( till ${monthName} )`;
    }
    updateMonthHelper();
    document.getElementById('monthly_month')?.addEventListener('change', updateMonthHelper);
    document.getElementById('monthly_year')?.addEventListener('input', updateMonthHelper);
    // Update constraints whenever month/year/total changes
    document.getElementById('monthly_month')?.addEventListener('change', updatePerStudentConstraints);
    document.getElementById('monthly_year')?.addEventListener('input', updatePerStudentConstraints);
    document.getElementById('monthly_total_classes')?.addEventListener('input', updatePerStudentConstraints);
    updatePerStudentConstraints();
});

// Helpers to get prior totals and prev presents
function getPriorTotalsMap() {
    try {
        const el = document.getElementById('prior_totals_map');
        if (!el) return {};
        return JSON.parse(el.getAttribute('data-json') || '{}');
    } catch(e) { return {}; }
}

function getPrevPresentMap() {
    try {
        const el = document.getElementById('prev_present_map');
        if (!el) return {};
        return JSON.parse(el.getAttribute('data-json') || '{}');
    } catch(e) { return {}; }
}

function getPrevPresentForMonth(year, month) {
    try {
        const el = document.getElementById('prev_present_by_month_map');
        const all = el ? JSON.parse(el.getAttribute('data-json') || '{}') : {};
        const key = `${year}-${String(month).padStart(2,'0')}`;
        return all[key] || {};
    } catch(e) { return {}; }
}

function computeMonthClasses(year, month) {
    const totalClasses = parseInt(document.getElementById('monthly_total_classes')?.value || '0');
    if (!year || !month) return 0;
    const map = getPriorTotalsMap();
    const key = `${year}-${String(month).padStart(2, '0')}`;
    const prior = map[key] != null ? parseInt(map[key]) : parseInt(document.getElementById('prior_total_classes')?.value || '0');
    return Math.max(totalClasses - (prior || 0), 0);
}

function updatePerStudentConstraints() {
    const month = parseInt(document.getElementById('monthly_month').value) || 0;
    const year = parseInt(document.getElementById('monthly_year').value) || 0;
    const monthClasses = computeMonthClasses(year, month);
    const prevMap = getPrevPresentForMonth(year, month);
    document.querySelectorAll('.monthly-attendance-input').forEach(function(input){
        const idMatch = (input.name || '').match(/attended_(\d+)/);
        const studentId = idMatch ? parseInt(idMatch[1]) : null;
        const prevPresents = studentId && prevMap[String(studentId)] ? parseInt(prevMap[String(studentId)]) : 0;
        const minAllowed = Math.max(prevPresents, 0);
        const maxAllowed = prevPresents + monthClasses;
        input.min = String(minAllowed);
        input.max = String(maxAllowed);
        const current = parseInt((input.value || '').toString())
        if (!isNaN(current)) {
            if (current < minAllowed) input.value = String(minAllowed);
            if (current > maxAllowed) input.value = String(maxAllowed);
        }
    });
}

// Validation first, then confirmation for monthly attendance submission
document.getElementById('monthly-attendance-confirm')?.addEventListener('click', function(e) {
    const monthSelect = document.getElementById('monthly_month');
    const yearInput = document.getElementById('monthly_year');
    const totalClassesInput = document.getElementById('monthly_total_classes');
    const studentsContainer = document.getElementById('monthly-students-container');

    const month = parseInt(monthSelect?.value || '0');
    const year = parseInt(yearInput?.value || '0');
    const totalClasses = parseInt(totalClassesInput?.value || '0');

    // Basic required field checks
    if (!month || !year || !totalClasses) {
        openAlertModal('Validation Error', 'Please fill Month, Year and Total Classes.', 'error');
        return;
    }

    // Validate cumulative total is >= sum of previous months' totals
    try {
        const priorMap = getPriorTotalsMap();
        const key = `${year}-${String(month).padStart(2,'0')}`;
        const priorTotal = priorMap[key] != null ? parseInt(priorMap[key]) : parseInt(document.getElementById('prior_total_classes')?.value || '0');
        if (isFinite(priorTotal) && totalClasses < priorTotal) {
            openAlertModal('Validation Error', `Total Classes must be at least ${priorTotal}`, 'error');
            return;
        }
    } catch(err) {}

    // Compute this month's actual class count based on selected month/year
    const monthClasses = computeMonthClasses(year, month);

    let invalid = false;
    let firstErrorName = '';
    let firstErrorMin = 0;
    let firstErrorMax = monthClasses; // Display max as only this month's classes added to student's previous
    document.querySelectorAll('.monthly-attendance-input').forEach(function(input) {
        const raw = (input.value || '').toString().trim();
        if (raw === '') { return; }
        const attended = parseInt(raw, 10);
        const row = input.closest('.monthly-student-row');
        const idMatch = (input.name || '').match(/attended_(\d+)/);
        const studentId = idMatch ? parseInt(idMatch[1]) : null;
        // Retrieve this student's previous presents
        const prevMap = getPrevPresentForMonth(year, month);
        const prevPresents = studentId && prevMap[String(studentId)] ? parseInt(prevMap[String(studentId)]) : 0;
        const minAllowed = Math.max(prevPresents, 0);
        // Maximum cumulative allowed for this student = previous presents + classes in this month
        const maxAllowed = prevPresents + monthClasses;
        
        if (isNaN(attended) || attended < minAllowed || attended > maxAllowed) {
            if (!invalid) {
                const nameEl = row ? row.querySelector('p.text-sm') : null;
                firstErrorName = nameEl ? nameEl.textContent.trim() : 'This student';
                firstErrorMin = minAllowed;
                firstErrorMax = maxAllowed;
            }
            invalid = true;
            input.classList.add('border-red-500');
            try { input.scrollIntoView({ behavior: 'smooth', block: 'center' }); } catch(e) {}
            input.focus();
        } else {
            input.classList.remove('border-red-500');
        }
    });

    if (invalid) {
        openAlertModal('Validation Error', `${firstErrorName}: enter between ${firstErrorMin} and ${firstErrorMax}.`, 'error');
        return;
    }

    // Build confirmation summary
    const monthName = monthSelect ? monthSelect.options[monthSelect.selectedIndex].text : '';
    const studentCount = studentsContainer ? studentsContainer.children.length : 0;
    const summary = `Month: ${monthName}\nYear: ${year}\nTotal Classes: ${totalClasses}\nStudents: ${studentCount}`;

    const form = this.closest('form');
    openAlertModal('Confirm Submission', summary, 'info', function(){
        if (form) form.submit();
    }, function(){});
});
</script>
{% endblock %}<|MERGE_RESOLUTION|>--- conflicted
+++ resolved
@@ -53,32 +53,6 @@
                 <p class="text-xs sm:text-sm text-gray-500 mt-1">{{ subject.code }} | {{ subject.course.name if subject.course else 'N/A' }}</p>
                 <div class="mt-2 flex flex-wrap gap-2 sm:gap-4 text-xs sm:text-sm text-gray-600">
                     <span class="bg-gray-100 px-2 py-1 rounded">Students: {{ students|length }}</span>
-<<<<<<< HEAD
-                    {% if monthly_summary %}
-                    <span class="bg-gray-100 px-2 py-1 rounded">Classes (This Month): {{ monthly_summary.total_classes }}</span>
-                    <span class="bg-gray-100 px-2 py-1 rounded">Avg: {{ "%.1f"|format(monthly_summary.average_attendance) }}%</span>
-                    {# Determine the most recent month-year that has a total in prior_totals_map, including current if present #}
-                    {% set all_keys = prior_totals_map.keys()|list %}
-                    {% set latest_total = 0 %}
-                    {% set latest_key = None %}
-                    {% for k in all_keys|sort %}
-                        {% set latest_key = k %}
-                        {% set latest_total = prior_totals_map[k] %}
-                    {% endfor %}
-                    {% if latest_key %}
-                        {% set parts = latest_key.split('-') %}
-                        {% set ly = parts[0]|int %}
-                        {% set lm = parts[1]|int %}
-                        {% set prev_key = (lm == 1) and (ly-1 ~ '-12') or (ly ~ '-' ~ ("%02d" % (lm-1))) %}
-                        {% set prev_total2 = prior_totals_map.get(prev_key, 0) %}
-                        {% set last_month_classes = (latest_total - prev_total2) if latest_total >= prev_total2 else 0 %}
-                        <span class="bg-gray-100 px-2 py-1 rounded">Last Month Classes: {{ last_month_classes }}</span>
-                    {% else %}
-                        <span class="bg-gray-100 px-2 py-1 rounded">Last Month Classes: 0</span>
-                    {% endif %}
-                    {% endif %}
-=======
->>>>>>> f645510b
                 </div>
             </div>
         </div>
